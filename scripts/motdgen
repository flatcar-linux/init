#!/bin/bash -e

# Copyright (c) 2014 The CoreOS Authors. All rights reserved.
# Use of this source code is governed by a BSD-style license that can be
# found in the LICENSE file.

# We want to grab the GROUP variable
[ -e /usr/share/flatcar/update.conf ] && source /usr/share/flatcar/update.conf
[ -e /etc/flatcar/update.conf ] && source /etc/flatcar/update.conf

source /usr/lib/os-release

<<<<<<< HEAD
mkdir -p /run/flatcar
ln -sf flatcar /run/coreos
echo -e "\e[${ANSI_COLOR}m${NAME}\e[39m ${GROUP} (${VERSION})" > /run/flatcar/motd
=======
mkdir -p /run/coreos
echo -e "\e[${ANSI_COLOR}m${NAME}\e[39m ${GROUP} (${VERSION})" > /run/coreos/motd
echo -e '\n\e[31;1mCoreOS Container Linux will no longer receive updates after May 26, 2020.\nBegin migrating your workloads to another operating system.\nFor more info, see https://coreos.com/os/eol/\e[0m\n' >> /run/coreos/motd
>>>>>>> 5c6fd4f8

if [[ -d "/etc/motd.d" ]]; then
	cat /etc/motd.d/*.conf 2>/dev/null >> /run/flatcar/motd || true
fi<|MERGE_RESOLUTION|>--- conflicted
+++ resolved
@@ -10,15 +10,10 @@
 
 source /usr/lib/os-release
 
-<<<<<<< HEAD
 mkdir -p /run/flatcar
 ln -sf flatcar /run/coreos
 echo -e "\e[${ANSI_COLOR}m${NAME}\e[39m ${GROUP} (${VERSION})" > /run/flatcar/motd
-=======
-mkdir -p /run/coreos
-echo -e "\e[${ANSI_COLOR}m${NAME}\e[39m ${GROUP} (${VERSION})" > /run/coreos/motd
 echo -e '\n\e[31;1mCoreOS Container Linux will no longer receive updates after May 26, 2020.\nBegin migrating your workloads to another operating system.\nFor more info, see https://coreos.com/os/eol/\e[0m\n' >> /run/coreos/motd
->>>>>>> 5c6fd4f8
 
 if [[ -d "/etc/motd.d" ]]; then
 	cat /etc/motd.d/*.conf 2>/dev/null >> /run/flatcar/motd || true
